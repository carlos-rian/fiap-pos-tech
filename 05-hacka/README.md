# FIAP POS Tech - Hackathon Project

## Overview
This project is a solution developed for the FIAP POS Tech Hackathon, focused on processing, augmentation, and analysis of image datasets, as well as integration with generative AI models and training of custom models.

<<<<<<< HEAD
## Make sure to download them before running the project
- [Software Architecture Dataset](https://www.kaggle.com/datasets/carlosrian/software-architecture-dataset) (*OPTIONAL*): Download the dataset `dataset_augmented` folder from Kaggle and save it in the `src/dataset/` folder. The dataset is large (over 30GB) and contains images and XML files for training.
- [Software Arch Faster C-RNN Cloud Object Detection](https://www.kaggle.com/models/carlosrian/software-architecture-faster-crnn-cloud-object-detection) (*REQUIRED*):  Download the trained model `soft-arch_epoch-7_202506251807.pth` file from Kaggle and save it in the `src/models/` folder. The model is a custom Faster R-CNN trained on the dataset, with a size of approximately 160MB.
=======
## Warnings (Files/Directories not available) - Make sure to download them before running the project
- **src/dataset/dataset_augmented/** (*OPTIONAL*): The official dataset used in this project is not publicly available, because it is too large to upload to GitHub. Download the dataset from the [Software Architecture Dataset](https://www.kaggle.com/datasets/carlosrian/software-architecture-dataset) provided by the project team.
- **src/models/** (*REQUIRED*): The model trained in this project is not publicly available, because it is too large to upload to GitHub. Download the model from the [software-architecture-faster-crnn-cloud-object-detection](https://www.kaggle.com/models/carlosrian/software-architecture-faster-crnn-cloud-object-detection) provided by the project team.
>>>>>>> 40b8b59b

Note: The model was trained using just a small subset of the dataset, so it is not expected to work well with the full dataset. The model was trained to demonstrate the process of training and prediction using custom models.

## Kaggle Project Links

This project is hosted on Kaggle and includes the following links for training, prediction, and dataset augmentation:

- [Train](https://www.kaggle.com/code/carlosrian/train-model) 
- [Predict](https://www.kaggle.com/code/carlosrian/predict-model)
- [Augment Dataset](https://www.kaggle.com/datasets/carlosrian/software-architecture-dataset)

All images and XMLs used to train were saved in the `src/dataset/dataset_augmented/` folder and listed in the `dataset_output_image.csv` file.

## Project Structure

```
├── pyproject.toml           # Python project configuration
├── README.md                # Project documentation
├── uv.lock                  # Dependency lockfile
├── dataset_output_image.csv # CSV listing all images and XMLs used for training
├── src/
│   ├── main.py              # Main execution script
│   ├── dataset/
│   │   ├── augment_dataset.py            # Data augmentation script
│   │   ├── generate_dataset_output.py    # Dataset output generation
│   │   ├── dataset_augmented/            # Augmented images and annotations (PNG, XML)
│   │   ├── dataset_base/                 # Base image dataset
│   │   ├── dataset_output/               # Output from dataset processing
│   │   ├── diagram_base/                 # Original diagrams
│   │   ├── diagram_base_optimized/       # Optimized diagrams
│   │   ├── scripts/                      # Auxiliary scripts
│   │   └── test/                         # Dataset-related tests
│   ├── finetunning/
│   │   ├── predict.py      # Prediction script using trained model
│   │   ├── train.py        # Model training script
│   │   └── util.py         # Utilities for training/prediction
│   ├── generative_ai/
│   │   └── chatgpt.py      # Integration with generative AI (ChatGPT)
│   ├── models/
│   │   └── *.pth           # Trained models (PyTorch), please download from the link provided in the warnings section
│   └── output/
│       └── [date]/         # Outputs organized by date of execution
```

## Description of Modules and Folders

- **pyproject.toml**: Manages dependencies and Python project settings.
- **uv.lock**: Lockfile for dependency management with uv.
- **dataset_output_image.csv**: CSV file listing all images and XMLs used for training.
- **src/main.py**: Main entry point for running project flows.
- **src/dataset/**: Scripts and data for handling, augmenting, and testing image datasets.
  - **augment_dataset.py**: Performs data augmentation on images.
  - **generate_dataset_output.py**: Generates processed dataset outputs.
  - **dataset_augmented/**: Contains augmented images and their annotation files (e.g., .png, .xml).
  - **dataset_base/**: Original image dataset.
  - **dataset_output/**: Output from dataset processing.
  - **diagram_base/** and **diagram_base_optimized/**: Original and optimized diagrams.
  - **scripts/**: Auxiliary scripts for data handling.
  - **test/**: Test scripts for data validation.
- **src/finetunning/**: Scripts for training, prediction, and utilities for custom models.
  - **train.py**: Model training (e.g., PyTorch).
  - **predict.py**: Prediction using trained models.
  - **util.py**: Utility functions for the ML pipeline.
- **src/generative_ai/**: Integration with generative AI models.
  - **chatgpt.py**: Communication with the ChatGPT API.
- **src/models/**: Stores trained models (.pth).
- **src/output/**: Processing outputs and results, organized by date.

## How to Run

That step just works if you have the dataset and model files available, otherwise you will need to generate them using the scripts provided in the project.

1. Install dependencies:
   ```bash
   uv sync --python 3.12
   ```

2. Run the main script or specific scripts:
   ```bash
   python src/main.py
   ```

3. To train models:
   ```bash
   python src/finetunning/train.py
   ```

4. For prediction:
   ```bash
   python src/finetunning/predict.py
   ```

## Workflows
The project follows a structured workflow:

- **Dataset**:
   - [Dataset generation and processing](src/dataset/generate_dataset_output.py): Generates the dataset with various transformations. This step will generate 10 new images for each original image with different backgrounds, rotations, and other transformations.
   - [Data augmentation and processing](src/dataset/augment_dataset.py): Augments the dataset, generating 10 new images for each original image based on the generated dataset from the previous step.
- **Model Training**:
   - [Model training](src/finetunning/train.py): After the dataset is generated, this script trains a custom model using the augmented dataset.
- **Model Prediction**:
   - [Model prediction](src/finetunning/predict.py): Uses the trained model to make predictions on new images.
- **Generative AI**:
   - [Generative AI integration](src/generative_ai/chatgpt.py): Integrates with ChatGPT for generating text based on image analysis, using the predictions made by the model.
- **Output Generation**:
   - Outputs are generated in the `src/output/` directory, organized by date of execution.

## Requirements
- Python 3.12+
- UV (for dependency management)
- PyTorch
- OpenCV
- Other dependencies listed in `pyproject.toml`

## Dataset and Model Access

Due to size constraints, the dataset and trained model are not included in this repository. Request access from the project team using the following links:
- [Dataset Kagle link (+30GB)](https://www.kaggle.com/datasets/carlosrian/software-architecture-dataset) save the dataset in the `src/dataset/` folder.
- [Model Kagle link (+150MB)](https://www.kaggle.com/models/carlosrian/software-architecture-faster-crnn-cloud-object-detection) save the model in the `src/models/` folder.

## License
[MIT](LICENSE)<|MERGE_RESOLUTION|>--- conflicted
+++ resolved
@@ -3,15 +3,9 @@
 ## Overview
 This project is a solution developed for the FIAP POS Tech Hackathon, focused on processing, augmentation, and analysis of image datasets, as well as integration with generative AI models and training of custom models.
 
-<<<<<<< HEAD
 ## Make sure to download them before running the project
 - [Software Architecture Dataset](https://www.kaggle.com/datasets/carlosrian/software-architecture-dataset) (*OPTIONAL*): Download the dataset `dataset_augmented` folder from Kaggle and save it in the `src/dataset/` folder. The dataset is large (over 30GB) and contains images and XML files for training.
 - [Software Arch Faster C-RNN Cloud Object Detection](https://www.kaggle.com/models/carlosrian/software-architecture-faster-crnn-cloud-object-detection) (*REQUIRED*):  Download the trained model `soft-arch_epoch-7_202506251807.pth` file from Kaggle and save it in the `src/models/` folder. The model is a custom Faster R-CNN trained on the dataset, with a size of approximately 160MB.
-=======
-## Warnings (Files/Directories not available) - Make sure to download them before running the project
-- **src/dataset/dataset_augmented/** (*OPTIONAL*): The official dataset used in this project is not publicly available, because it is too large to upload to GitHub. Download the dataset from the [Software Architecture Dataset](https://www.kaggle.com/datasets/carlosrian/software-architecture-dataset) provided by the project team.
-- **src/models/** (*REQUIRED*): The model trained in this project is not publicly available, because it is too large to upload to GitHub. Download the model from the [software-architecture-faster-crnn-cloud-object-detection](https://www.kaggle.com/models/carlosrian/software-architecture-faster-crnn-cloud-object-detection) provided by the project team.
->>>>>>> 40b8b59b
 
 Note: The model was trained using just a small subset of the dataset, so it is not expected to work well with the full dataset. The model was trained to demonstrate the process of training and prediction using custom models.
 
